--- conflicted
+++ resolved
@@ -10,7 +10,6 @@
   },
   "dependencies": {
     "@element-plus/icons-vue": "^2.3.1",
-    "@types/three": "^0.178.1",
     "@vueuse/core": "^13.0.0",
     "axios": "^1.8.4",
     "crypto-js": "^4.2.0",
@@ -19,11 +18,6 @@
     "element-plus": "^2.9.6",
     "leaflet": "^1.9.4",
     "pinia": "^3.0.1",
-<<<<<<< HEAD
-    "socket.io-client": "^4.7.2",
-=======
-    "three": "^0.178.0",
->>>>>>> 67badc40
     "vue": "^3.5.13",
     "vue-router": "^4.5.0",
     "vue3-count-to": "^1.1.2"
